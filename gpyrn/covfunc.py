--- conflicted
+++ resolved
@@ -5,11 +5,7 @@
 import numpy as np
 
 
-<<<<<<< HEAD
 class covFunction:
-=======
-class covFunction():
->>>>>>> 7850d3d7
     """
     A base class for covariance functions (kernels) used for nodes and weights
     in the GPRN.
@@ -178,17 +174,13 @@
     """
     _param_names = 'theta', 'ell'
     _tag = 'SE'
-<<<<<<< HEAD
     _twice_differentiable = True
-=======
->>>>>>> 7850d3d7
 
     def __init__(self, theta, ell):
         super(SquaredExponential, self).__init__(theta, ell)
 
     def __call__(self, r):
         return self.pars[0]**2 * np.exp(-0.5 * r**2 / self.pars[1]**2)
-<<<<<<< HEAD
 
     def _dkdxi(self, r):
         θ, ell = self.pars
@@ -204,8 +196,6 @@
         term1 = self.pars[0]**2 / self.pars[1]**4
         term2 = self.pars[1]**2 - r**2
         return term1 * term2 * np.exp(-0.5 * r**2 / self.pars[1]**2)
-=======
->>>>>>> 7850d3d7
 
 
 ##### Periodic #################################################################
@@ -224,10 +214,7 @@
     """
     _param_names = 'theta', 'P', 'lp'
     _tag = 'P'
-<<<<<<< HEAD
     _twice_differentiable = True
-=======
->>>>>>> 7850d3d7
 
     def __init__(self, theta, P, lp):
         super(Periodic, self).__init__(theta, P, lp)
@@ -235,7 +222,6 @@
     def __call__(self, r):
         θ, P, lp = self.pars
         return θ**2 * np.exp(-2 * np.sin(np.pi * np.abs(r) / P)**2 / lp**2)
-<<<<<<< HEAD
 
     def _dkdxidj(self, r):
         θ, P, lp = self.pars
@@ -244,8 +230,6 @@
         term2 = lp**2 * np.cos(2 * rP) - 4 * np.sin(rP)**2 * np.cos(rP)**2
         term3 = np.exp(-2 * np.sin(rP)**2 / lp**2)
         return term1 * term2 * term3
-=======
->>>>>>> 7850d3d7
 
 
 ##### Quasi Periodic ###########################################################
@@ -268,21 +252,10 @@
     """
     _param_names = 'theta', 'le', 'P', 'lp'
     _tag = 'QP'
-<<<<<<< HEAD
     _twice_differentiable = True
 
     def __init__(self, theta, le, P, lp):
         super(QuasiPeriodic, self).__init__(theta, le, P, lp)
-=======
-
-    def __init__(self, theta, le, P, lp):
-        super(QuasiPeriodic, self).__init__(theta, le, P, lp)
-
-    def __call__(self, r):
-        θ, le, P, lp = self.pars
-        return θ**2 * np.exp(-2 * np.sin(np.pi * np.abs(r) / P)**2 / lp**2 - \
-                             r**2 / (2 * le**2))
->>>>>>> 7850d3d7
 
     def __call__(self, r):
         θ, le, P, lp = self.pars
@@ -319,11 +292,7 @@
     _param_names = 'theta', 'alpha', 'ell'
     _tag = 'RQ'
 
-<<<<<<< HEAD
-    def __init__(self, amplitude, alpha, ell):
-=======
     def __init__(self, theta, alpha, ell):
->>>>>>> 7850d3d7
         super(RationalQuadratic, self).__init__(theta, alpha, ell)
 
     def __call__(self, r):
