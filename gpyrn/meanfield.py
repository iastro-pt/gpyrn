from functools import partial
from itertools import chain
import time as time_module

import jax
import jax.numpy as jnp
from jax.scipy.linalg import cho_solve as cho_solve_jax
jax.config.update("jax_enable_x64", True)

from . import _gp, covfunc, meanfunc
from ._utils import Array, _array_input
from ._plots import plot_prediction

import numpy as np
from scipy.linalg import cho_solve
from scipy.optimize import minimize
from scipy.stats import multivariate_normal
from emcee import EnsembleSampler, backends
from emcee.utils import sample_ellipsoid
# import tqdm


NUGGET = 1e-6

# def _cholNugget(matrix, maximum=1000):
#     """
#     Returns the cholesky decomposition to a given matrix, if it is not
#     positive definite, a nugget is added to its diagonal.

#     Parameters
#     ----------
#     matrix: array
#         Matrix to decompose
#     maximum: int
#         Number of times a nugget is added.

#     Returns
#     -------
#     L: array
#         Matrix containing the Cholesky factor
#     nugget: float
#         Nugget added to the diagonal
#     """
#     nugget = 0  # our nugget starts as zero
#     try:
#         nugget += 1e-15
#         L = cholesky(matrix, lower=True, overwrite_a=True)
#         return L, nugget
#     except LinAlgError:
#         n = 0 # number of tries
#         while n < maximum:
#             try:
#                 L = cholesky(matrix + nugget * np.identity(matrix.shape[0]),
#                              lower=True, overwrite_a=True)
#                 return L, nugget
#             except LinAlgError:
#                 nugget *= 10.0
#             finally:
#                 n += 1
#         raise LinAlgError("Not positive definite, even with nugget.")


def comp_results(a, b):
    if not np.allclose(a, b):
        print(a, b)
        raise Exception



@jax.jit
def _cholNugget(matrix):
    """
    Returns the cholesky decomposition to a given matrix.

    Parameters
    ----------
    matrix: array
        Matrix to decompose

    Returns
    -------
    L: array
        Matrix containing the Cholesky factor
    nugget: float
        Nugget added to the diagonal
    """
    return jnp.linalg.cholesky(matrix), 0.0
    #  + 1.25e-6 * np.eye(matrix.shape[0])), 1.25e-6


class prediction:
    def __init__(self, pred, var, nodes_weights=None):
        self.pred = pred
        self.var = var
        self.std = np.sqrt(var)
        if nodes_weights is not None:
            self.node_pred = nodes_weights[0]
            self.weight_pred = nodes_weights[1]


class inference:
    """
    Mean-field variational inference for GPRNs.
    See Nguyen & Bonilla (2013) for more information.

    Args:
        q: int
            Number of latent node functions f(x)
        time: array
            Time coordinates
        *args: arrays
            The observed data in the following order:
                y1, y1error, y2, y2error, ...
    """
    def __init__(self, q: int, time: Array, *args, names=None):
        self.q = q
        self.time = time
        self.N = self.time.size

        # check if the input was correct
        msg = 'Number of observed data arrays should be even: y1, y1error, ...'
        assert len(args) > 0 and len(args) % 2 == 0, msg
        msg = 'Output arrays should all have the same dimensions as time'
        assert np.all(np.array([len(a) for a in args]) == self.N), msg

        # number of outputs
        self.p = int(len(args) / 2)
        # total number of weights
        self.qp = self.q * self.p
        self.d = self.N * self.q * (self.p + 1)

        # to organize the data, we now join everything
        self.tt = np.tile(time, self.p) # "extended" time
        self.y = np.concatenate([args[::2]])
        self.yerr = np.concatenate([args[1::2]])
        self.yerr2 = self.yerr**2

        if names is None:
            self.names = None
        else:
            msg = f'wrong number of names, expected {self.p}'
            assert len(names) == self.p, msg
            self.names = names

        self._components_set = False
        self._frozen_mask = np.array([])
        self._shared_mask = np.array([])
        self._mu, self._var = None, None
        self._mu_var_iters = 0
        self.update_muvar_after = 50
        self.elbo_max_iter = 5000

    def set_components(self, nodes, weights, means, jitters):
        """
        Set the different GPRN components: nodes, weights, means, and jitters

        Args:
            nodes: `covFunction` or list of `covFunction`
                The q GPRN nodes. The number should match what was provided when
                creating this `inference`
            weights: `covFunction` or list of `covFunction`
                The q x p GPRN weights. The number should match the number of
                nodes times the number of datasets
            means: `meanFunction` or list of `meanFunction`
                The p GPRN mean functions
            jitters: float or list
                The p jitter values
        """
        if isinstance(nodes, covfunc.covFunction):
            nodes = [nodes]
        # check number
        if len(nodes) != self.q:
            msg = 'Wrong number of nodes provided, '
            msg += f'expected {self.q} got {len(nodes)}'
            raise ValueError(msg)

        if isinstance(weights, covfunc.covFunction):
            weights = [weights]
        # check number
        if len(weights) != self.qp:
            msg = 'Wrong number of weights provided, '
            msg += f'expected {self.qp} got {len(weights)}'
            raise ValueError(msg)

        if isinstance(means, (int, float, meanfunc.meanFunction)):
            means = [means]

        if isinstance(jitters, (int, float)):
            jitters = [jitters]

        self.nodes = nodes
        self.weights = weights
        self.means = means
        self.jitters = np.array(jitters, dtype=float)
        self._components_set = True
        self._initMuVar(nodes, weights, jitters)

    def get_parameters(self, nodes=None, weights=None, means=None,
                       jitters=None, include_frozen=False):
        """
        Get the values of all the GPRN parameters
        """
        nones = [
            nodes is None, weights is None, means is None, jitters is None
        ]
        if not self._components_set and all(nones):
            msg = 'Cannot get parameters. '
            msg += 'Provide arguments or run set_components before.'
            raise ValueError(msg)

        if self._components_set:
            p = []
            for node in self.nodes:
                p.append(node.get_parameters())
            for weight in self.weights:
                p.append(weight.get_parameters())
            for mean in self.means:
                p.append(mean.get_parameters())
            for jitter in self.jitters:
                p.append(np.array([jitter]))
        else:
            p = []
            if nodes is not None:
                for node in nodes:
                    p.append(node.get_parameters())
            if weights is not None:
                for weight in weights:
                    p.append(weight.get_parameters())
            if means is not None:
                for mean in means:
                    p.append(mean.get_parameters())
            if jitters is not None:
                for jitter in jitters:
                    p.append(np.array([jitter]))

        if include_frozen:
            return np.concatenate(p).ravel()
        else:
            return np.concatenate(p).ravel()[~self.frozen_mask]

    @_array_input
    def set_parameters(self, parameters: Array):
        """
        Set values for all the GPRN parameters
        """
        msg = 'GPRN components not set, use set_components'
        assert self._components_set, msg
        all_parameters = self.get_parameters(include_frozen=True)
        n_free_parameters = self.n_parameters - self.frozen_mask.sum()

        if parameters.size == self.n_parameters:
            # all parameters provided, even if some may be frozen
            # we ignore the frozen ones
            parameters[self.frozen_mask] = all_parameters[self.frozen_mask]

        elif parameters.size == n_free_parameters:
            # only non-frozen parameters were provided, fill in the frozen ones
            for i, par in enumerate(all_parameters):
                if self.frozen_mask[i]:
                    parameters = np.insert(parameters, i, par)

        else:
            # wrong numer of parameters provided
            NP = parameters.size
            ep = self.n_parameters
            fp = n_free_parameters
            msg = f'Wrong number of parameters provided: got {NP}, '
            if ep == fp:
                msg += f'expected {ep}'
            else:
                msg += f'expected {ep} (all) or {fp} (not frozen)'
            raise ValueError(msg)

        # set the shared parameters to the same values
        parameters = parameters[self.shared_mask]

        it = [self.nodes, self.weights, self.means]
        for component in chain.from_iterable(it):
            parameters = component.set_parameters(parameters)
        self.jitters = parameters

    @property
    def n_parameters(self):
        """ Total number of parameters """
        msg = 'GPRN components not set, use set_components'
        assert self._components_set, msg
        n = 0
        it = [self.nodes, self.weights, self.means]
        for component in chain.from_iterable(it):
            n += component.pars.size
        n += self.jitters.size
        return n

    @property
    def parameters_dict(self):
        """ Dictionary with parameters names and values """
        msg = 'GPRN components not set, use set_components'
        assert self._components_set, msg

        p = {}
        for i, node in enumerate(self.nodes, start=1):
            for par, val in zip(node._param_names, node.pars):
                p[f'node{i}.{par}'] = val
        for i, weight in enumerate(self.weights, start=1):
            for par, val in zip(weight._param_names, weight.pars):
                p[f'weight{i}.{par}'] = val
        for i, mean in enumerate(self.means, start=1):
            for par, val in zip(mean._param_names, mean.pars):
                p[f'mean{i}.{par}'] = val
        for i, jit in enumerate(self.jitters, start=1):
            p[f'jitter{i}'] = jit
        return p

    def freeze_parameter(self, index=None, name=None):
        """
        Freeze (do not fit for) a given parameter, by index or name.

        Args:
            index: int, array
                Index (or indices) of the parameters to freeze
            name: str
                Name of the parameter to freeze. Including a "*" in `name`
                allows to freeze more than one parameter at once. For example,
                name='node1*' will freeze all parameters of the first node.
        """
        self.frozen_mask
        if index is None and name is None:
            raise ValueError('Provide either index or name')
        if name is None:
            self._frozen_mask[index] = True
        elif index is None:
            if '*' in name:
                names = list(self.parameters_dict.keys())
                name = name.replace('*', '')
                for index, known_name in enumerate(names):
                    if name in known_name:
                        self._frozen_mask[index] = True
            else:
                msg = f'Name "{name}" not found in parameters_dict'
                assert name in self.parameters_dict, msg
                index = list(self.parameters_dict.keys()).index(name)
                self._frozen_mask[index] = True

    def freeze_all_parameters(self):
        """ Freeze (do not fit for) all parameters """
        self._frozen_mask = np.ones(self._frozen_mask.size, dtype=bool)

    fix_parameter = freeze_parameter
    fix_all_parameters = freeze_all_parameters

    def thaw_parameter(self, index=None, name=None):
        """
        Thaw (free) a given parameter, by index or name.

        Args:
            index: int, array
                Index (or indices) of the parameters to thaw
            name: str
                Name of the parameter to thaw. Including a "*" in `name`
                allows to freeze more than one parameter at once. For example,
                name='node1*' will thaw all parameters of the first node.
        """
        self.frozen_mask
        if index is None and name is None:
            raise ValueError('Provide either index or name')
        if name is None:
            self._frozen_mask[index] = False
        elif index is None:
            if '*' in name:
                names = list(self.parameters_dict.keys())
                name = name.replace('*', '')
                for index, known_name in enumerate(names):
                    if name in known_name:
                        self._frozen_mask[index] = False
            else:
                msg = f'Name "{name}" not found in parameters_dict'
                assert name in self.parameters_dict, msg
                index = list(self.parameters_dict.keys()).index(name)
                self._frozen_mask[index] = False

    def thaw_all_parameters(self):
        """ Thaw (free) all parameters """
        self._frozen_mask = np.zeros(self._frozen_mask.size, dtype=bool)

    free_parameter = thaw_parameter
    free_all_parameters = thaw_all_parameters

    @property
    def frozen_mask(self):
        """ Boolean mask for the frozen parameters """
        msg = 'GPRN components not set, use set_components'
        assert self._components_set, msg
        if self._frozen_mask.size == 0:
            self._frozen_mask = np.full(self.n_parameters, False, dtype=bool)
        return self._frozen_mask

    @frozen_mask.setter
    def frozen_mask(self, mask):
        msg = 'Do not set frozen_mask, use thaw_parameter/freeze_parameter'
        raise NotImplementedError(msg)


    def share(self, arg1: str, arg2: str):
        self.shared_mask

        # keep originals before changing them
        oarg1 = arg1
        oarg2 = arg2

        names = list(self.parameters_dict.keys())
        if '*' in arg1:
            assert '*' in arg2
            arg1 = arg1.replace('*', '')
            arg2 = arg2.replace('*', '')
            for index, known_name in enumerate(names):
                if arg1 in known_name:
                    index1 = index
                    index2 = names.index(known_name.replace(arg1, arg2))
                    self._shared_mask[index2] = self._shared_mask[index1]
                    self.freeze_parameter(index=index2)
        else:
            assert arg1 in names
            assert arg2 in names
            index1 = names.index(arg1)
            index2 = names.index(arg2)
            self._shared_mask[index2] = self._shared_mask[index1]
            self.freeze_parameter(index=index2)

        print(f'setting parameters {oarg2} to the values of {oarg1}')
        self.set_parameters(self.get_parameters())

    def unshare(self, arg1: str, arg2: str):
        self.shared_mask

        names = list(self.parameters_dict.keys())
        if '*' in arg1:
            assert '*' in arg2
            arg1 = arg1.replace('*', '')
            arg2 = arg2.replace('*', '')
            for index, known_name in enumerate(names):
                if arg1 in known_name:
                    index1 = index
                    index2 = names.index(known_name.replace(arg1, arg2))
                    self._shared_mask[index2] = self._shared_mask[index1]
                    self.freeze_parameter(index=index2)
        else:
            assert arg1 in names
            assert arg2 in names
            index1 = names.index(arg1)
            index2 = names.index(arg2)
            self._shared_mask[index2] = index2
            self.thaw_parameter(index=index2)

    @property
    def shared_mask(self):
        """ Integer mask for the shared parameters """
        msg = 'GPRN components not set, use set_components'
        assert self._components_set, msg
        if self._shared_mask.size == 0:
            self._shared_mask = np.arange(self.n_parameters)
        return self._shared_mask

    @shared_mask.setter
    def shared_mask(self, mask):
        msg = 'Do not set shared_mask, use share/unshare'
        raise NotImplementedError(msg)

    def _free_all_unshared(self):
        not_shared = np.unique(self.shared_mask)
        for i in range(self.n_parameters):
            if i in not_shared:
                self.free_parameter(i)

    def _mean(self, means, time=None):
        """
        Returns the values of the mean functions

        Args:
            means : list of instances of meanFunction
            time : array, optional

        Returns:
            m: array
                Mean function evaluated at `time` or `self.time`
        """
        if time is None:
            N = self.time.size
            m = np.zeros_like(self.tt)
            for i, meanfun in enumerate(means):
                if meanfun is None:
                    continue
                else:
                    m[i * N:(i + 1) * N] = meanfun(self.time)
        else:
            N = time.size
            tt = np.tile(time, self.p)
            m = np.zeros_like(tt)
            for i, meanfun in enumerate(means):
                if meanfun is None:
                    continue
                else:
                    m[i * N:(i + 1) * N] = meanfun(time)
        return m

    def _KMatrix(self, kernel, time=None):
        """
        Returns the covariance matrix created by evaluating a given kernel at
        inputs time. For stability, a nugget is added to the diagonal.

        Args:
            kernel : instance of covFunc
            time : array, optional

        Returns:
            K: array
                Matrix of a covariance function
        """
        if isinstance(kernel, (covfunc.HarmonicPeriodic, 
                               covfunc.QuasiHarmonicPeriodic, 
                               covfunc.Polynomial)):
            r = time[:, None]
            s = time[None, :]
            return kernel(r, s)
        r = time[:, None] - time[None, :]
        K = kernel(r) + NUGGET * np.eye(time.size)
        return K

    def _tinyNuggetKMatrix(self, kernel, time=None):
        """
        To be used in Prediction(). Returns the covariance matrix created by
        evaluating a given kernel at inputs time with the tiniest stability
        nugget possible.

        Returns:
            K: array Matrix of a covariance function
        """
        if isinstance(kernel, (covfunc.HarmonicPeriodic, 
                               covfunc.QuasiHarmonicPeriodic, 
                               covfunc.Polynomial)):
            r = time[:, None]
            s = time[None, :]
            return kernel(r, s)
        r = time[:, None] - time[None, :]
        K = kernel(r) + 1.25e-12 * np.diag(np.diag(np.ones_like(r)))
        return K

    def _predictKMatrix(self, kernel, time):
        """
        To be used in Prediction()

        Args:
            kernel : instance of covfunc
            time : array, optional

        Returns:
            K: array
                Matrix of a covariance function
        """
        if time.size == 1:
            r = time - self.time[None, :]
        else:
            r = time[:, None] - self.time[None, :]
        return kernel(r)

    def _u_to_fhatW(self, u):
        """
        Transform from the concatenated u values to the corresponding nodes (f)
        and weights (w).

        Args:
            u: array

        Returns:
            f: array
                Samples of the nodes
            w: array
                Samples of the weights
        """
        f = u[:self.q * self.N].reshape((1, self.q, self.N))
        w = u[self.q * self.N:].reshape((self.p, self.q, self.N))
        return f, w

    def _initMuVar(self, nodes, weights, jitter):
        a1 = [n.pars[0] for n in nodes]
        a2 = [w.pars[0] for w in weights]
        mean1, mean2 = [], []
        var1, var2 = [], []
        for _, n in enumerate(a1):
            m = [
                np.sqrt(np.abs(j) * n / i) * np.sign(j)
                for i, j in zip(a2, self.y)
            ]
            mean1.append(np.mean(m, axis=0))
            mean2.append(
                [np.sqrt(np.abs(j) * i / n) for i, j in zip(a2, self.y)])

            var1.append([np.mean(jitter) * np.ones_like(self.time)])
            var2.append([jitt * np.ones_like(self.time) for jitt in jitter])

        mu = np.concatenate((mean1, mean2), axis=None)
        var = np.concatenate((var1, var2), axis=None)
        return mu, var

    def _randomMuVar(self):
        mu = np.random.randn(self.d, 1)
        var = np.random.rand(self.d, 1)
        return mu, var

    def _sample_from_gp(self, kernel, time=None):
        """
        Returns random samples from a given kernel

        Args:
            kernel: covFunction
            time: array
        """
        if time is None:
            time = self.time
        mean = np.zeros_like(time)
        K = self._tinyNuggetKMatrix(kernel, time)
        normal = multivariate_normal(mean, K, allow_singular=True).rvs()
        return normal

    def sample(self, time=None):
        nodes, weights, means, jitters = self._get_components()
        node_samples = np.array([self._sample_from_gp(node) for node in nodes])
        weight_samples = np.array(
            [self._sample_from_gp(weight) for weight in weights])
        return node_samples, weight_samples

    def _get_components(self, nodes=None, weights=None, means=None,
                        jitters=None):
        # if nothing was given, componentes must be already set
        all_none = all([i is None for i in (nodes, weights, means, jitters)])
        msg = 'GPRN components not set, use set_components'
        if all_none and not self._components_set:
            raise ValueError(msg)

        nodes = self.nodes if nodes is None else nodes
        weights = self.weights if weights is None else weights
        means = self.means if means is None else means
        jitters = self.jitters if jitters is None else jitters
        return nodes, weights, means, jitters


    @property
    def ELBO(self):
        """ The evidence lower bound for the GPRN """
        return self.ELBOcalc(mu='previous', var='previous')[0]

    def ELBOcalc(self, nodes=None, weights=None, means=None, jitters=None,
                 max_iter=None, mu=None, var=None):
        """
        Calculate the evidence lower bound

        Args:
            nodes: list of `covFunction` instances, optional
                Kernel(s) for the node(s)
            weights: list of `covFunction` instances, optional
                Kernel(s) for the weight(s)
            means: list of `meanFunction` instances, optional
                Mean functions
            jitters: list of floats, optional
                Jitter terms
            max_iter: int, default self.elbo_max_iter
                Maximum number of iterations allowed in ELBO calculation
            mu: array or str, optional
                Variational means or 'init', 'random', or 'previous'
            var: array or str, optional
                Variational variances or 'init', 'random', or 'previous'

        Returns:
            ELBO: array
                Value of the ELBO per iteration
            mu: array
                Optimized variational means
            var: array
                Optimized variational variance (diagonal of sigma)
            """
        # deal with inputs or get attributes
        nodes, weights, means, jitters = self._get_components(
            nodes, weights, means, jitters)

        # initial variational parameters
        if mu is None or var is None:
            mu = var = 'init'

        if mu == 'previous' or var == 'previous':
            # should_update = self._mu_var_iters > self.update_muvar_after
            # if should_update:
            # mu, var = self._randomMuVar()
            # self._mu_var_iters = 0
            if self._mu is not None:
                mu, var = self._mu, self._var
                # self._mu_var_iters += 1
            else:
                mu, var = self._initMuVar(nodes, weights, jitters)

        elif mu == 'random' and var == 'random':
            mu, var = self._randomMuVar()

        elif mu == 'init' and var == 'init':
            mu, var = self._initMuVar(nodes, weights, jitters)

        if max_iter is None:
            max_iter = 10000

        j2 = np.array(jitters)**2
        Kf = np.array([self._KMatrix(i, self.time) for i in nodes])
        Kw = np.array([self._KMatrix(j, self.time) for j in weights])
        Lf = np.array([_cholNugget(j)[0] for j in Kf])
        Lw = np.array([_cholNugget(j)[0] for j in Kw])
        y = np.concatenate(self.y) - self._mean(means)
        y = np.array(np.array_split(y, self.p))

        # To add new elbo values inside
        ELBO, *_ = self.ELBOaux(Kf, Kw, Lf, Lw, y, j2, mu, var)
        elboArray = np.array([ELBO])
        iterNumber = 0

        if max_iter is None:
            max_iter = self.elbo_max_iter

        while iterNumber < max_iter:
            # Optimize mu and var analytically
            ELBO, mu, var, _, _ = self.ELBOaux(Kf, Kw, Lf, Lw, y, j2, mu, var)
            elboArray = np.append(elboArray, ELBO)
            iterNumber += 1
            # Stoping criteria:
            if iterNumber > 3:
                means = np.mean(elboArray[-3:])
                criteria = np.abs(np.std(elboArray[-3:]) / means)
                if criteria < 1e-3 and criteria != 0:
                    self._mu = mu
                    self._var = var
                    return ELBO, mu, var, iterNumber

        print('\nMax iterations reached')
        return ELBO, mu, var, iterNumber

    def ELBOaux(self, Kf, Kw, Lf, Lw, y, jitt2, mu, var):
        """
        Evidence Lower bound to use in ELBOcalc()

        Args:
            Kf: array
                Covariance matrices of the node functions 
            Kw: array
                Covariance matrices of the weight function
            Lf: array
                Lower matrix calculated with Cholesky of Kf 
            Lw: array
                Lower matrix calculated with Cholesky of Kw
            y: array
                Measurements - means
            jitt2: array
                Squared jitter terms
            mu: array
                Variational means
            var: array
                Variational variances

        Returns:
            ELBO: float
                Evidence lower bound
            new_mu: array
                New variational means
            new_var: array
                New variational variances
        """
        #to separate the variational parameters between the nodes and weights
        muF, muW = self._u_to_fhatW(mu.flatten())
        varF, varW = self._u_to_fhatW(var.flatten())
        sigmaF, muF, sigmaW, muW = self._updateSigMu(Kf, Kw, Lf, Lw, y, jitt2,
                                                     muF, varF, muW, varW)

        # new mean and var for the nodes
        muF = muF.reshape(1, self.q, self.N)
        varF = np.zeros_like(varF)
        for i in range(self.q):
            varF[:, i, :] = np.diag(sigmaF[i, :, :])

        # new mean and var for the weights
        varW = np.zeros_like(varW)
        for j in range(self.q):
            for i in range(self.p):
                varW[i, j, :] = np.diag(sigmaW[j, i, :, :])

        new_mu = np.concatenate((muF, muW))
        new_var = np.concatenate((varF, varW))

        # Entropy
        Ent = self._entropy(sigmaF, sigmaW)
        # Expected log prior
        LogP = self._expectedLogPrior(Kf, Kw, Lf, Lw, sigmaF, muF, sigmaW, muW)
        # Expected log-likelihood
        LogL = self._expectedLogLike(y, jitt2, sigmaF, muF, sigmaW, muW)
        # Evidence Lower Bound
        ELBO = (LogL + LogP + Ent) #/ self.q
        # print(LogL, LogP, Ent)
        return ELBO, new_mu, new_var, sigmaF, sigmaW

    # @partial(jax.jit, static_argnums=(0,))
    def _updateSigMu(self, Kf, Kw, Lf, Lw, y, jitt2, muF, varF, muW, varW):
        """
        Efficient closed-form updates fot variational parameters. This
        corresponds to eqs. 16, 17, 18, and 19 of Nguyen & Bonilla (2013)

        Args:
            Kf: array
                Covariance matrices of the node functions
            Kw: array
                Covariance matrices of the weight function
            y: array
                Measurements - means
            jitt2: array
                Squared jitter terms
            muF: array
                Initial variational mean of each node
            varF: array
                Initial variational variance of each node
            muW: array
                Initial variational mean of each weight
            varW: array
                Initial variational variance of each weight

        Returns:
            sigma_f: array
                Updated variational covariance of each node
            mu_f: array
                Updated variational mean of each node
            sigma_w: array
                Updated variational covariance of each weight
            mu_w: array
                Updated variational mean of each weight
        """

        compare_results = False

        Kw = Kw.reshape(self.q, self.p, self.N, self.N)
        Lw = Lw.reshape(self.q, self.p, self.N, self.N)
        muF = np.squeeze(muF)

        # creation of Sigma_fj and mu_fj

        sigma_f = np.empty((self.q, self.N, self.N))
        mu_f = np.empty((self.q, self.N))

        # shape: p x N
        variance = jitt2[:, None] + self.yerr2

        # muW  shape: p x q x N
        # varW shape: p x q x N
        # sum is over p, need to replicate variance over q axis
        #? precomputed for all nodes j (eq 20)
        diagonal_vector = np.sum((muW * muW + varW) / variance[:, None, :],
                                 axis=0)

        for j in range(self.q):
            # Woodbury matrix identity
            sigma_f[j] = Kf[j] - Kf[j] @ np.linalg.solve(np.diag((1 / diagonal_vector[j])) + Kf[j], Kf[j])
            # # Kf_invf = np.linalg.inv(Kf[j])
            # Kf_inv = cho_solve((Lf[j], True), np.eye(self.N))
            # # assert np.allclose(Kf_invf, Kf_inv)
            # #? einsum gives a writeable view
            # Kf_inv_diagonal = np.einsum('jj->j', Kf_inv)
            # Kf_inv_diagonal += diagonal_vector[j]
            # sigma_f[j] = np.linalg.inv(Kf_inv)

            # muW  shape: p x q x N
            # muF shape: q x N
            # sum is over q, except j
            # y shape: p x N
            residuals = y - np.sum(np.delete(muW * muF, j, axis=1), axis=1)
            # residuals shape: p x N --> p x q x N
            pred = np.sum(residuals * muW[:, j, :] / variance,
                          axis=0)
            mu_f[j] = sigma_f[j] @ pred

        if compare_results:
            sigma_f_og, mu_f_og = [], []
            for j in range(self.q):
                diagFj, auxCalc = 0, 0
                for i in range(self.p):
                    diagFj = diagFj + (muW[i,j,:]*muW[i,j,:]+varW[i,j,:]) / (jitt2[i] + self.yerr2[i,:])
                    sumNj = np.zeros(self.N)
                    for k in range(self.q):
                        if k != j:
                            sumNj += muW[i, k, :] * muF[k, :].reshape(self.N)
                    auxCalc = auxCalc + ((y[i, :] - sumNj)*muW[i,j,:]) / (jitt2[i] + self.yerr2[i, :])

                comp_results(diagFj, diagonal_vector[j])
                CovF = np.diag(1 / diagFj) + Kf[j]
                sigF = Kf[j] - Kf[j] @ np.linalg.solve(CovF, Kf[j])

                sigma_f_og.append(sigF)
                mu_f_og.append(sigF @ auxCalc)
                # muF = np.array(mu_f_og)
            sigma_f_og = np.array(sigma_f_og)
            mu_f_og = np.array(mu_f_og)
            comp_results(sigma_f, sigma_f_og)
            comp_results(mu_f, mu_f_og)

        # #creation of Sigma_wij and mu_wij
        sigma_w = np.empty((self.q, self.p, self.N, self.N))
        mu_w = np.empty((self.p, self.q, self.N))
        #! why mu_w is not q x p x N ???

        # Kw shape: q x p x N x N
        # sigma_f shape: q x N x N
        # mu_f shape: q x N

        #? this one is also a view but the + creates a copy
        diagonal_vector = mu_f * mu_f + np.einsum('ijj->ij', sigma_f)
        # diagonal_vector = diagonal_vector / variance

        # mu_w = np.empty((self.q, self.N))

        for j in range(self.q):
            residuals = y - np.sum(np.delete(mu_f * muW, j, axis=1), axis=1)

            for i in range(self.p):
                sigma_w[j, i] = Kw[j, i] - Kw[j, i] @ np.linalg.solve(np.diag((variance[i] / diagonal_vector[j])) + Kw[j,i], Kw[j,i])
                # # Kw_invf = np.linalg.inv(Kw[j, i])
                # Kw_inv = cho_solve((Lw[j, i], True), np.eye(self.N))
                # # print(Kw_invf, Kw_inv)
                # # assert np.allclose(Kw_invf, Kw_inv, rtol=0.01)

                # Kw_inv_diagonal = np.einsum('jj->j', Kw_inv)
                # Kw_inv_diagonal += diagonal_vector[j] / variance[i]
                # sigma_w[j, i] = np.linalg.inv(Kw_inv)

                #
                # sum is over q, except j
                # y shape: p x N
                # residuals shape: p x N --> p x q x N
                pred = residuals[i] * mu_f[j, :] / variance[i]
                mu_w[i, j] = sigma_w[j, i] @ pred


        if compare_results:
            sigma_w_og, mu_w_og = [], np.zeros_like(muW)
            for j in range(self.q):
                for i in range(self.p):
                    mu_fj = mu_f_og[j]
                    var_fj = np.diag(sigma_f_og[j])
                    Diag_ij = (mu_fj * mu_fj + var_fj) / (jitt2[i] + self.yerr2[i, :])
                    Kw_ij = Kw[j, i, :, :]
                    CovWij = np.diag(1 / Diag_ij) + Kw_ij
                    sigWij = Kw_ij - Kw_ij @ np.linalg.solve(CovWij, Kw_ij)
                    sigma_w_og.append(sigWij)
                    sumNj = np.zeros(self.N)
                    for k in range(self.q):
                        if k != j:
                            sumNj += mu_f_og[k].reshape(self.N) * np.array(muW[i, k, :])
                    auxCalc = ((y[i, :] - sumNj) * mu_f_og[j, :]) / (jitt2[i] + self.yerr2[i, :])
                    mu_w_og[i, j, :] = sigWij @ auxCalc

            sigma_w_og = np.array(sigma_w_og).reshape(self.q, self.p, self.N, self.N)
            # mu_w_og = np.array(muW)

            comp_results(sigma_w, sigma_w_og)
            comp_results(mu_w, mu_w_og)

        # input('all good!')
        return sigma_f, mu_f, sigma_w, mu_w

    @partial(jax.jit, static_argnums=(0,))
    def _expectedLogLike(self, y, jitt2, sigma_f, mu_f, sigma_w, mu_w):
        """
        Calculates the expected log-likelihood in mean-field inference,
        corresponds to eq.14 in Nguyen & Bonilla (2013)

        Args:
            y: array
                Measurements - means
            jitt2: array
                Squared jitter terms
            sigma_f: array
                Variational covariance for each node
            mu_f: array
                Variational mean for each node
            sigma_w: array
                Variational covariance for each weight
            mu_w: array
                Variational mean for each weight

        Returns:
            logl: float
                Expected log-likelihood
        """
        compare_results = False


        # shape: p x N
        variance = jitt2[:, None] + self.yerr2

        logl = -0.5 * jnp.sum(jnp.log(2 * jnp.pi * variance))

        if compare_results:
            logl_og = 0
            for p in range(self.p):
                for n in range(self.N):
                    logl_og += np.log(2 * np.pi * (jitt2[p] + self.yerr2[p, n]))
            logl_og *= -0.5
            comp_results(logl, logl_og)

        # mu_f shape: 1 x q x N  (T: )
        # mu_w shape: p x q x N

        # shape: p x N                Nxqxp   Nxq
        Ωnu = jnp.einsum('ijk,ij->ik', mu_w.T, mu_f[0].T).T
        resid = y - Ωnu
        term2 = -0.5 * jnp.sum(resid**2 / variance)
        logl += term2

        if compare_results:
            sumN = []
            for n in range(self.N):
                for p in range(self.p):
                    Ydiff = y[p, n] - mu_f[0, :, n] @ mu_w[p, :, n].T
                    comp_results(Ωnu[p, n], mu_f[0, :, n] @ mu_w[p, :, n].T)
                    bottom = jitt2[p] + self.yerr2[p, n]
                    sumN.append((Ydiff.T * Ydiff) / bottom)
            term2_og = -0.5 * np.sum(sumN)
            comp_results(term2, term2_og)
            logl_og += term2_og


        # mu_f shape: 1 x q x N
        # mu_w shape: p x q x N
        #
        # sigma_f shape: q x N x N
        # sigma_w shape: q x p x N x N

        sigma_f_diagonals = jnp.einsum('ijj->ij', sigma_f)
        sigma_w_diagonals = jnp.einsum('ijkk->ijk', sigma_w)

        value = 0.0
        for i in range(self.p):
            for j in range(self.q):
                _1 = sigma_f_diagonals[j].T @ (mu_w[i, j]**2 / variance[i])
                _2 = sigma_w_diagonals[j, i].T @ (mu_f[0, j]**2 / variance[i])
                _3 = sigma_f_diagonals[j].T @ (sigma_w_diagonals[j, i] / variance[i])
                value += (_1 + _2 + _3)
        logl += -0.5 * value


        if compare_results:
            value_og = 0
            for p in range(self.p):
                for q in range(self.q):
                    value_og += np.sum(
                        (np.diag(sigma_f[q, :, :]) * mu_w[p, q, :] * mu_w[p, q, :]
                         + np.diag(sigma_w[q, p, :, :]) * mu_f[:, q, :] * mu_f[:, q, :]
                         + np.diag(sigma_f[q, :, :]) * np.diag(sigma_w[q, p, :, :])) / (jitt2[p] + self.yerr2[p, :])
                         )
            comp_results(value, value_og)
            logl_og += -0.5 * value_og

            comp_results(logl, logl_og)

            # input('all good')
        return logl

    @partial(jax.jit, static_argnums=(0,))
    def _expectedLogPrior(self, Kf, Kw, Lf, Lw, sigma_f, mu_f, sigma_w, mu_w):
        """
        Calculates the expection of the log prior wrt q(f,w) in mean-field
        inference, corresponds to eq.15 in Nguyen & Bonilla (2013)

        Args:
            Kf: array
                Covariance matrices of the node functions 
            Kw: array
                Covariance matrices of the weight function
            sigma_f: array
                Variational covariance for each node
            mu_f: array
                Variational mean for each node
            sigma_w: array
                Variational covariance for each weight
            mu_w: array
                Variational mean for each weight

        Returns:
            logp: float
                Expected log prior value
        """
        compare_results = False

        #we have Q nodes -> j in the paper; we have P y(x)s -> i in the paper
        Kw = Kw.reshape(self.q, self.p, self.N, self.N)
        Lw = Lw.reshape(self.q, self.p, self.N, self.N)
        muW = mu_w.reshape(self.q, self.p, self.N)

        first_term = 0.0  #calculation of the first term of eq.15 of Nguyen & Bonilla (2013)
        second_term = 0.0  #calculation of the second term of eq.15 of Nguyen & Bonilla (2013)
        sumSigmaF = jnp.zeros_like(sigma_f[0])

        for j in range(self.q):
            Lfj = Lf[j]
            logKf = jnp.sum(jnp.log(jnp.diag(Lfj)))

            mu_reshaped = mu_f[0, j, :]
            muKmu = mu_reshaped.T @ cho_solve_jax((Lfj, True), mu_reshaped)

            if compare_results:
                muK = np.linalg.solve(Lfj, mu_f[:, j, :].reshape(self.N))
                muKmu_og = muK @ muK
                comp_results(muKmu, muKmu_og)

            sumSigmaF = sumSigmaF + sigma_f[j]

            trace = jnp.trace(cho_solve_jax((Lfj, True), sumSigmaF))

            if compare_results:
                trace_og = np.trace(np.linalg.solve(Kf[j], sumSigmaF))
                comp_results(trace, trace_og)

            first_term += -logKf - 0.5 * (muKmu + trace)

            for i in range(self.p):
                muKmu = muW[j, i].T @ cho_solve_jax((Lw[j, i, :, :], True), muW[j, i])
                trace = jnp.trace(cho_solve_jax((Lw[j,i,:,:], True), sigma_w[j,i,:,:]))


                if compare_results:
                    muK = np.linalg.solve(Lw[j,i,:,:], muW[j,i])
                    muKmu_og = muK @ muK
                    trace_og = np.trace(np.linalg.solve(Kw[j,i,:,:], sigma_w[j,i,:,:]))
                    comp_results(muKmu, muKmu_og)
                    comp_results(trace, trace_og)


                second_term += -jnp.sum(jnp.log(jnp.diag(Lw[j,i,:,:]))) - 0.5*(muKmu + trace)

        const = -0.5 * self.N * self.q * (self.p + 1) * jnp.log(2 * jnp.pi)
        logp = first_term + second_term + const

        return logp

    @partial(jax.jit, static_argnums=(0,))
    def _entropy(self, sigma_f, sigma_w):
        """
        Calculates the entropy in mean-field inference, corresponds to eq.14 
        in Nguyen & Bonilla (2013)

        Args:
            sigma_f: array
                Variational covariance for each node
            sigma_w: array
                Variational covariance for each weight
        
        Returns:
            entropy: float
                Final entropy value
        """
        entropy = 0.0
        for j in range(self.q):
            L1 = _cholNugget(sigma_f[j])[0]
            entropy += jnp.sum(jnp.log(jnp.diag(L1)))
            for i in range(self.p):
                L2 = _cholNugget(sigma_w[j, i, :, :])[0]
                entropy += jnp.sum(jnp.log(jnp.diag(L2)))
        const = 0.5 * self.q * (self.p + 1) * self.N * (1 + jnp.log(2 * jnp.pi))
        return entropy + const

    def nELBO(self, parameters, max_iter=None):
        """ Return the negative ELBO for given values of the parameters """
        msg = 'GPRN components not set, use set_components'
        assert self._components_set, msg
        self.set_parameters(parameters)

        start = time_module.time()
        elbo, _, _, _ = self.ELBOcalc(self.nodes, self.weights, self.means,
                                      self.jitters, max_iter=max_iter,
                                      mu='previous', var='previous')
        end = time_module.time()


        spaces = 20 * ' '
        print(f'ELBO={elbo:7.2f} (took {1e3*(end-start):5.2f} ms){spaces}',
              end='\r', flush=True)
        # print()
        return -elbo


    def optimize(self, vars=None, max_elbo_iter=None, **kwargs):
        """
        Optimize (maximize) the ELBO. If provided, `vars` controls the
        parameters which are free during the optimization.

        Args:
            vars : str or list, optional
                If provided, this defines the parameters included in the
                optimization process. Options are
                    vars = 'parameter_name'
                        optimize *only* parameter_name, all others are fixed
                    vars = '-parameter_name'
                        optimize all parameters *except* parameter_name
                    vars = [list of parameter_names]
                        optimize parameter_names and hold the others fixed
            **kwargs : dict
                Keyword arguments passed directly to scipy.optimize.minimize
        """
        if vars is not None:
            old_frozen = self.frozen_mask
            if isinstance(vars, str):
                if '-' in vars:
                    vars = vars.replace('-', '')
                    self.thaw_parameter(name='*')  # thaw all
                    self.freeze_parameter(name=vars)  # freeze vars
                else:
                    self.freeze_parameter(name='*')  # freeze all
                    self.thaw_parameter(name=vars)  # thaw vars
            elif isinstance(vars, list):
                self.freeze_parameter(name='*')  # freeze all
                for var in vars:
                    self.thaw_parameter(name=var)  # except all vars
            else:
                msg = f'`vars` should be str or list, got {type(vars)}'
                raise ValueError(msg)

        kwargs.setdefault('method', 'Nelder-Mead')
        if kwargs['method'] == 'Nelder-Mead':
            kwargs.setdefault('options', {'fatol': 1e-2})

        if max_elbo_iter is None:
            args = ()
        else:
            args = (max_elbo_iter, )

        res = minimize(self.nELBO, self.get_parameters(), args=args, **kwargs)

        if not res.success:
            print(res.message)

        self.set_parameters(res.x)

        if vars is not None:
            self._frozen_mask = old_frozen

        return res

    def mcmc(self, priors, p0=None, vars=None, niter=500, adapt=True,
             **kwargs):
        """
        Sample the posterior distribution for the GPRN parameters. If provided,
        `vars` controls the parameters which are free in the MCMC.

        Args:
            priors: dict
                Dictionary with prior distributions for all (free) parameters
            p0: array, optional
                Initial values for the parameters. If not provided, a random
                sample from the corresponding prior will be used.
            vars : str or list, optional
                If provided, this defines the parameters included in the
                sampling process. Options are
                    vars = 'parameter_name'
                        sample *only* parameter_name, all others are fixed
                    vars = '-parameter_name'
                        sample all parameters *except* parameter_name
                    vars = [list of parameter_names]
                        sample parameter_names and hold the others fixed
            niter: int
                Number of MCMC iterations
            **kwargs : dict
                Keyword arguments passed directly to emcee.EnsembleSampler
        """
        msg = 'GPRN components not set, use set_components'
        assert self._components_set, msg

        if vars is not None:
            if isinstance(vars, str):
                if '-' in vars:
                    vars = vars.replace('-', '')
                    self.thaw_parameter(name='*')  # thaw all
                    self.freeze_parameter(name=vars)  # freeze vars
                else:
                    self.freeze_parameter(name='*')  # freeze all
                    self.thaw_parameter(name=vars)  # thaw vars
            elif isinstance(vars, list):
                self.freeze_parameter(name='*')  # freeze all
                for var in vars:
                    self.thaw_parameter(name=var)  # except all vars
            else:
                msg = f'`vars` should be str or list, got {type(vars)}'
                raise ValueError(msg)

        all_parameter_names = np.array(list(self.parameters_dict.keys()))
        free_parameter_names = all_parameter_names[~self.frozen_mask]

        def prior_rvs():
            rvs = []
            for name in free_parameter_names:
                rvs.append(priors[name].rvs())
            return np.array(rvs)

        def logprior(parameters):
            _logprior = 0.0
            for par, name in zip(parameters, free_parameter_names):
                _logprior += priors[name].logpdf(par)
            return _logprior

        def logposterior(parameters):
            _logprior = logprior(parameters)
            if np.isneginf(_logprior):
                return -np.inf, -np.inf
            elbo = - self.nELBO(parameters, max_iter=100)
            return _logprior + elbo, elbo

        ndim = len(free_parameter_names)
        nwalkers = 2 * ndim

        print(f'Setting up sampler (parameters: {ndim}, walkers: {nwalkers})')

        if p0 is None:
            p0 = []
            for i in range(nwalkers - len(p0)):
                p0.append(prior_rvs())
            p0 = np.array(p0)
        else:
            sigma = []
            for name in free_parameter_names:
                try:
                    sigma.append(priors[name].std())
                except TypeError:
                    sigma.append(priors[name].std)

            p0 = sample_ellipsoid(p0, np.diag(sigma) / 100, size=nwalkers)
            for i, p in enumerate(p0):
                if np.isneginf(logprior(p)):
                    p0[i] = prior_rvs()

        print('initial values for parameters are set')
        _start = time_module.time()
        _ = [logposterior(p) for p in p0]
        _end = time_module.time()
        print()
        print(f'evaluation for initial values took {_end - _start:.0f} sec')
        print('- adjust your expectations accordingly')

        # Set up the backend
        filename = "gprn.h5"
        be = backends.HDFBackend(filename)
        be.reset(nwalkers, ndim)

        sampler = EnsembleSampler(nwalkers, ndim, logposterior, backend=be)

        # adaptation
        if adapt:
            print('Running adaptation...')
            sampler.run_mcmc(p0, 100)
            p0 = sampler.get_last_sample()
            sampler.reset()

        # track the average autocorrelation time estimate
        index = 0
        autocorr = np.empty(niter)
        old_tau = np.inf

<<<<<<< HEAD
        # with tqdm.tqdm(total=niter) as pbar:
        for sample in sampler.sample(p0, iterations=niter):
            # pbar.update(1)
            # pbar.set_description()
            # if sampler.iteration % 10 == 0:
            #     print(sample.log_prob.max())
            # check convergence every 100 steps
            if sampler.iteration % 10:
=======
        for sample in sampler.sample(p0, iterations=niter, progress=True):
            # if sampler.iteration % 10 == 0:
            #     print(sample.log_prob.max())
            # # check convergence every 100 steps
            if sampler.iteration % 100:
>>>>>>> f2727270
                continue

            # Compute the autocorrelation time so far
            # Using tol=0 means that we'll always get an estimate even
            # if it isn't trustworthy
            tau = sampler.get_autocorr_time(tol=0)
            autocorr[index] = np.mean(tau)
            index += 1

            # Check convergence
            converged = np.all(tau * 100 < sampler.iteration)
            converged &= np.all(np.abs(old_tau - tau) / tau < 0.01)
            if converged:
                print('MCMC converged!')
                break
            old_tau = tau

        MAPindex = sampler.flatlnprobability.argmax()
        MAP = sampler.flatlnprobability[MAPindex]
        MAPpar = sampler.flatchain[MAPindex]
        self.set_parameters(MAPpar)
        print('MAP:', MAP)
        print('ELBO:', self.ELBO)
        print('setting parameters to their MAP values')

        return sampler


    def _Prediction(self, nodes=None, weights=None, means=None, jitters=None,
<<<<<<< HEAD
                    tstar=None, mu=None, var=None, separate=False, save=True):
=======
                    tstar=None, mu=None, var=None, separate=False):
>>>>>>> f2727270
        """
        Prediction for mean-field inference

        Args:
            nodes: array
                Node functions 
            weights: array
                Weight function
            means: array
                Mean functions
            jitters: array
                Jitter terms
            tstar: array
                Predictions time
            mu: array, optional
                Variational means, use self._mu if not provided
            var: array, optional
                Variational variances, use self._var if not provided
            separate: bool
                Whether to return predictive for nodes and weights separately

        Returns:
            predictive mean(s): array
                Predicted means
            predictive variance(s): array
                Predictive variances
        """
        if nodes is None:
            nodes = self.nodes
        if weights is None:
            weights = self.weights
        if means is None:
            means = self.means
        if jitters is None:
            jitters = self.jitters

        if tstar is None:
            tstar = self.time

        if mu is None and var is None:
            if self._mu is None and self._var is None:
                mu, var = self._initMuVar(nodes, weights, jitters)
            else:
                mu, var = self._mu, self._var

        muF, muW = self._u_to_fhatW(mu.flatten())
        varF, varW = self._u_to_fhatW(var.flatten())
        meanVal = self._mean(means, tstar)
        meanVal = np.array(np.array_split(meanVal, self.p))
        y = np.concatenate(self.y) - self._mean(means)
        y = np.array(np.array_split(y, self.p))
        weights = np.array(weights).reshape(self.q, self.p)
        jitt2 = np.array(jitters)**2
        nPred, nVar = [], []
        wPred, wVar = [], []
        for q in range(self.q):
            gpObj = _gp.GP(self.time, muF[:, q, :])
            n, nv = gpObj.prediction(nodes[q], tstar,
                                     muF[:, q, :].reshape(self.N),
                                     varF[:, q, :].reshape(self.N))
            nPred.append(n)
            nVar.append(nv)
            for p in range(self.p):
                gpObj = _gp.GP(self.time, muW[p, q, :])
                w, wv = gpObj.prediction(weights[q, p], tstar,
                                         muW[p, q, :].reshape(self.N),
                                         varW[p, q, :].reshape(self.N))
                wPred.append(w)
                wVar.append(wv)
        nPred, nVar = np.array(nPred), np.array(nVar)

        wPredd = np.array(wPred).reshape(self.q, self.p, tstar.size)
        wVarr = np.array(wVar).reshape(self.q, self.p, tstar.size)
        predictives = np.zeros((tstar.size, self.p))
        predictivesVar = np.zeros((tstar.size, self.p))
        for p in range(self.p):
            predictives[:, p] += meanVal[p]
            for q in range(self.q):
                predictives[:, p] += nPred[q] * wPredd[q, p]
                predictivesVar[:,p] += wPredd[q,p]*wPredd[q,p]*nVar[q]\
                                       +wVarr[q,p]*(nVar[q] +nPred[q]*nPred[q])\
                                       +jitt2[p]
        wPred, wVar = np.array(wPred), np.array(wVar)

        if separate:
            predictives = np.array(predictives)
            sepPredictives = np.array([nPred, wPred], dtype=object)
            if save:
                self.prediction = prediction(predictives, predictivesVar,
                                             sepPredictives)
            return predictives, predictivesVar, sepPredictives

        if save:
            self.prediction = prediction(predictives, predictivesVar)

        return predictives, predictivesVar

    def predict(self, tstar=None, nn=1000):
        """
        Get the GPRN prediction

        Args:
            tstar: array, optional
                Times at which to get prediction. If not provided, uses a
                linspace around `self.time`
            nn: int, default 1000
                Number of points in prediction, if `tstar` is not provided
        """
        if tstar is None:
            mi, ma = self.time.min(), self.time.max()
            tptp = self.time.ptp()
            tstar = np.linspace(mi - 0.1 * tptp, ma + 0.1 * tptp, nn)

        # a, v = self._Prediction()
        aa, vv, bb = self._Prediction(tstar=tstar, separate=True)
        ss = np.sqrt(vv)
        return tstar, aa, ss, bb


    plot_prediction = plot_prediction

    def plot_structure(self):
        raise NotImplementedError
        msg = 'GPRN components not set, use set_components'
        assert self._components_set, msg

        import daft
        pgm = daft.PGM()

        # observed datasets as "plates"
        pgm.add_plate([1.5, 0.2, 2, 3.2], label=r"exposure $i$", shift=-0.1)
        pgm.add_plate([2, 0.5, 1, 1], label=r"pixel $j$", shift=-0.1)

    def save(self, filename):
        import pickle
        print(f'Saving GPRN with pickle to {filename}')
        pickle.dump(self, open(filename, 'wb'))

    @classmethod
    def load(cls, filename):
        import pickle
        gprn = pickle.load(open(filename, 'rb'))
        return gprn<|MERGE_RESOLUTION|>--- conflicted
+++ resolved
@@ -1361,22 +1361,11 @@
         autocorr = np.empty(niter)
         old_tau = np.inf
 
-<<<<<<< HEAD
-        # with tqdm.tqdm(total=niter) as pbar:
-        for sample in sampler.sample(p0, iterations=niter):
-            # pbar.update(1)
-            # pbar.set_description()
-            # if sampler.iteration % 10 == 0:
-            #     print(sample.log_prob.max())
-            # check convergence every 100 steps
-            if sampler.iteration % 10:
-=======
         for sample in sampler.sample(p0, iterations=niter, progress=True):
             # if sampler.iteration % 10 == 0:
             #     print(sample.log_prob.max())
             # # check convergence every 100 steps
             if sampler.iteration % 100:
->>>>>>> f2727270
                 continue
 
             # Compute the autocorrelation time so far
@@ -1406,11 +1395,7 @@
 
 
     def _Prediction(self, nodes=None, weights=None, means=None, jitters=None,
-<<<<<<< HEAD
                     tstar=None, mu=None, var=None, separate=False, save=True):
-=======
-                    tstar=None, mu=None, var=None, separate=False):
->>>>>>> f2727270
         """
         Prediction for mean-field inference
 
