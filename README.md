<a href="https://iastro-pt.github.io/gpyrn/">
    <img align="left" width="200" height="200" src="https://i.imgur.com/8jqfpoz.png"> 
</a>

[![License](https://img.shields.io/badge/license-MIT-blue.svg)](https://github.com/iastro-pt/gpyrn/blob/master/LICENSE)

[![PyPI version fury.io](https://badge.fury.io/py/gpyrn.svg)](https://pypi.org/project/gpyrn/)

[![Install](https://github.com/iastro-pt/gpyrn/actions/workflows/install.yml/badge.svg)](https://github.com/iastro-pt/gpyrn/actions/workflows/install.yml)

[![Docs](https://github.com/iastro-pt/gpyrn/actions/workflows/docs.yml/badge.svg)](https://github.com/iastro-pt/gpyrn/actions/workflows/docs.yml)


<br>
<br>
<br>

# gpyrn


**Modelling stellar activity with Gaussian process regression networks**

`gpyrn` is a Python package implementing a GPRN framework for the analysis of RV
datasets.  
A GPRN is a model for multi-output regression which exploits the
structural properties of neural networks and the flexibility of Gaussian
processes.

> The GPRN was originally proposed by 
  [Wilson et al. (2012)](https://icml.cc/2012/papers/329.pdf).


### Documentation

Documentation is available [here](https://iastro-pt.github.io/gpyrn).

### Authors

The `gpyrn` package was developed at [IA](https://www.iastro.pt), in the context
of the PhD thesis of João Camacho, with contributions from João Faria and
Pedro Viana.

### Cite

If you use this package in your work, please cite the following publication
(currently under review)

```bibtex
<<<<<<< HEAD
@ARTICLE{gpyrn2022,
    author = {{Camacho}, J.~D. and {Faria}, J.~P. and {Viana}, P.~T.~P.},
        title = "{Modelling stellar activity with Gaussian process regression networks}",
    journal = {arXiv e-prints},
    keywords = {Astrophysics - Earth and Planetary Astrophysics, Astrophysics - Solar and Stellar Astrophysics},
        year = 2022,
        month = may,
        eid = {arXiv:2205.06627},
        pages = {arXiv:2205.06627},
archivePrefix = {arXiv},
    eprint = {2205.06627},
primaryClass = {astro-ph.EP},
    adsurl = {https://ui.adsabs.harvard.edu/abs/2022arXiv220506627C},
    adsnote = {Provided by the SAO/NASA Astrophysics Data System}
}
=======
@article{10.1093/mnras/stac3727,
    author = {Camacho, J D and Faria, J P and Viana, P T P},
    title = "{Modelling stellar activity with Gaussian process regression networks}",
    journal = {Monthly Notices of the Royal Astronomical Society},
    year = {2022},
    month = {12},
    issn = {0035-8711},
    doi = {10.1093/mnras/stac3727},
    url = {https://doi.org/10.1093/mnras/stac3727},
    note = {stac3727},
    eprint = {https://academic.oup.com/mnras/advance-article-pdf/doi/10.1093/mnras/stac3727/48453218/stac3727.pdf},
}

>>>>>>> b5c77959
```


### License

Copyright 2022 Institute of Astrophysics and Space Sciences.  
Licensed under the MIT license (see [`LICENSE`](https://github.com/iastro-pt/gpyrn/blob/main/LICENSE)).<|MERGE_RESOLUTION|>--- conflicted
+++ resolved
@@ -46,23 +46,7 @@
 (currently under review)
 
 ```bibtex
-<<<<<<< HEAD
-@ARTICLE{gpyrn2022,
-    author = {{Camacho}, J.~D. and {Faria}, J.~P. and {Viana}, P.~T.~P.},
-        title = "{Modelling stellar activity with Gaussian process regression networks}",
-    journal = {arXiv e-prints},
-    keywords = {Astrophysics - Earth and Planetary Astrophysics, Astrophysics - Solar and Stellar Astrophysics},
-        year = 2022,
-        month = may,
-        eid = {arXiv:2205.06627},
-        pages = {arXiv:2205.06627},
-archivePrefix = {arXiv},
-    eprint = {2205.06627},
-primaryClass = {astro-ph.EP},
-    adsurl = {https://ui.adsabs.harvard.edu/abs/2022arXiv220506627C},
-    adsnote = {Provided by the SAO/NASA Astrophysics Data System}
-}
-=======
+
 @article{10.1093/mnras/stac3727,
     author = {Camacho, J D and Faria, J P and Viana, P T P},
     title = "{Modelling stellar activity with Gaussian process regression networks}",
@@ -76,7 +60,6 @@
     eprint = {https://academic.oup.com/mnras/advance-article-pdf/doi/10.1093/mnras/stac3727/48453218/stac3727.pdf},
 }
 
->>>>>>> b5c77959
 ```
 
 
